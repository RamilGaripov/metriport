name: Reusable Deploy script

on:
  workflow_call:
    inputs:
      build_env:
        description: "the environment we're building to, either 'staging' or 'production' - only apps that have special build scripts need to set this"
        type: string
        required: false
        default: "production"
      deploy_env:
        required: true
        type: string
        description: "the environment we're deploying to, either 'staging', 'production', or 'sandbox'"
      cdk_stack:
        required: true
        type: string
        description: "the name of the CDK stack we're deploying"
    secrets:
      AWS_ACCESS_KEY_ID:
        required: true
      AWS_SECRET_ACCESS_KEY:
        required: true
      AWS_REGION:
        required: true
      INFRA_CONFIG:
        required: true
      SENTRY_AUTH_TOKEN:
        required: false
      SENTRY_ORG:
        required: false
      DOCKERHUB_USERNAME:
        required: true
      DOCKERHUB_TOKEN:
        required: true

jobs:
  deploy:
    # prevents 2+ devs/workflows trying to deploy to AWS at the same time
    # https://serverlessfirst.com/emails/how-to-prevent-concurrent-deployments-of-serverless-stacks-in-github-actions/
    # TODO Consider the solution here: https://github.com/tj-actions/aws-cdk/blob/main/action.yml
    concurrency:
      group: ${{ format('{0}-{1}-{2}', github.job, inputs.cdk_stack, inputs.deploy_env) }}
    runs-on: ubuntu-latest
    environment: ${{ inputs.deploy_env }}
    steps:
      - name: Log Environment
        run: |
          env
        shell: bash
      - name: Login to Docker Hub
        uses: docker/login-action@v2
        with:
          username: ${{ secrets.DOCKERHUB_USERNAME }}
          password: ${{ secrets.DOCKERHUB_TOKEN }}
      - name: Setup NodeJS
        uses: actions/setup-node@v3
        with:
          node-version: "18.14"
      # TODO we should reuse the checked out code from the previous step
      # doing this here might introduce minutes between `build` and `deploy`, which
      # gives opportunity for problems (someone merges between `build` and `deploy`)
      - name: Checkout
        uses: actions/checkout@v3
      - name: Log Git Ref
        run: |
          echo "Git ref: $(git rev-parse HEAD)"
        shell: bash

      # SET CONFIG FILES
      - name: Infra set config file
        run: |
          echo "Env ${{ inputs.deploy_env }}"
          echo "${{ secrets.INFRA_CONFIG }}" | base64 -d > ${{ inputs.deploy_env }}.ts
          ls -la
        working-directory: "infra/config"

      # INSTALL DEPENDENCIES
      - name: Install dependencies
        run: npm ci --ignore-scripts
        working-directory: "./"
      # lambdas are not on the npm workspaces, so need to 'install' individually
      - name: Garmin lambda install dependencies
        run: npm ci --ignore-scripts
        working-directory: "api/lambdas/garmin/"
      - name: FHIRConverter lambda install dependencies
        run: npm ci --ignore-scripts
        working-directory: "api/lambdas/sqs-to-converter/"
      - name: SQS to FHIR lambda install dependencies
        run: npm ci --ignore-scripts
        working-directory: "api/lambdas/sqs-to-fhir/"
      - name: Retry SQS lambda install dependencies
        run: npm ci --ignore-scripts
        working-directory: "api/lambdas/sqs-to-sqs/"
      - name: Tester lambda install dependencies
        run: npm ci --ignore-scripts
        working-directory: "api/lambdas/tester/"
      - name: Token-auth lambda install dependencies
        run: npm ci --ignore-scripts
        working-directory: "api/lambdas/token-auth/"
<<<<<<< HEAD
      - name: Convert-cda lambda install dependencies
        run: npm ci --ignore-scripts
        working-directory: "api/lambdas/convert-cda/"
=======
      - name: Withings lambda install dependencies
        run: npm ci --ignore-scripts
        working-directory: "api/lambdas/withings/"
>>>>>>> f3e1e7f6

      # BUILD
      # api
      - name: API build/compile
        run: npm run build:cloud
        working-directory: "api/app"
      # TODO move to an external file so both this and deploy can use this logic
      - name: Widget build/compile
        if: ${{ inputs.build_env == 'production' }}
        run: npm run build
        working-directory: "connect-widget/app"
      - name: Widget build/compile STAGING
        if: ${{ inputs.build_env == 'staging' }}
        run: npm run build:staging
        working-directory: "connect-widget/app"

      # SENTRY
      - name: Create Sentry release
        uses: getsentry/action-release@v1
        env:
          SENTRY_AUTH_TOKEN: ${{ secrets.SENTRY_AUTH_TOKEN }}
          SENTRY_ORG: ${{ secrets.SENTRY_ORG }}
        # TODO: #156 disabled bc its not working, waiting Sentry support
        # https://metriport.slack.com/archives/C04FZ9859FZ/p1680112432771159?thread_ts=1680110062.829999&cid=C04FZ9859FZ
        # if: env.SENTRY_AUTH_TOKEN != null && env.SENTRY_ORG != null
        if: false
        with:
          environment: ${{ inputs.deploy_env }}
          version: ${{ github.sha }}
          ignore_missing: true
          ignore_empty: true
          sourcemaps: api/app/dist connect-widget/app/build
          projects: api-oss connect-widget

      # CDK DIFF
      - name: Diff CDK stack
        uses: metriport/deploy-with-cdk@master
        with:
          cdk_action: "diff"
          cdk_version: "2.79.1"
          cdk_stack: "${{ inputs.cdk_stack }}"
          cdk_env: "${{ inputs.deploy_env }}"
        env:
          AWS_ACCESS_KEY_ID: ${{ secrets.AWS_ACCESS_KEY_ID }}
          AWS_SECRET_ACCESS_KEY: ${{ secrets.AWS_SECRET_ACCESS_KEY }}
          AWS_DEFAULT_REGION: ${{ secrets.AWS_REGION }}

      # DEPLOY
      - name: Deploy CDK stack
        uses: metriport/deploy-with-cdk@master
        with:
          cdk_action: "deploy --verbose --require-approval never"
          cdk_version: "2.79.1"
          cdk_stack: "${{ inputs.cdk_stack }}"
          cdk_env: "${{ inputs.deploy_env }}"
        env:
          AWS_ACCESS_KEY_ID: ${{ secrets.AWS_ACCESS_KEY_ID }}
          AWS_SECRET_ACCESS_KEY: ${{ secrets.AWS_SECRET_ACCESS_KEY }}
          AWS_DEFAULT_REGION: ${{ secrets.AWS_REGION }}
          METRIPORT_VERSION: ${{ github.sha }}<|MERGE_RESOLUTION|>--- conflicted
+++ resolved
@@ -98,15 +98,12 @@
       - name: Token-auth lambda install dependencies
         run: npm ci --ignore-scripts
         working-directory: "api/lambdas/token-auth/"
-<<<<<<< HEAD
       - name: Convert-cda lambda install dependencies
         run: npm ci --ignore-scripts
         working-directory: "api/lambdas/convert-cda/"
-=======
       - name: Withings lambda install dependencies
         run: npm ci --ignore-scripts
         working-directory: "api/lambdas/withings/"
->>>>>>> f3e1e7f6
 
       # BUILD
       # api
