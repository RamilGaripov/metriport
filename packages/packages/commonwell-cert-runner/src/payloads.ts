#!/usr/bin/env node
import {
  AddressUseCodes,
  IdentifierUseCodes,
  NameUseCodes,
  Person,
} from "@metriport/commonwell-sdk";
import * as nanoid from "nanoid";
import { X509Certificate } from "crypto";

import { uniqueNamesGenerator, adjectives, colors, animals } from "unique-names-generator";
import { getEnvOrFail } from "./util";

const commonwellOID = getEnvOrFail("COMMONWELL_OID");
const commonwellCertificateContent = getEnvOrFail("COMMONWELL_CERTIFICATE_CONTENT");
const commonwellCertificate = getEnvOrFail("COMMONWELL_CERTIFICATE");
const commonwellOrgName = getEnvOrFail("COMMONWELL_ORG_NAME");

export const metriportSystem = `urn:oid:${commonwellOID}`;

const docPatientFirstName = getEnvOrFail("DOCUMENT_PATIENT_FIRST_NAME");
const docPatientLastName = getEnvOrFail("DOCUMENT_PATIENT_LAST_NAME");
const docPatientDateOfBirth = getEnvOrFail("DOCUMENT_PATIENT_DATE_OF_BIRTH");
const docPatientGender = getEnvOrFail("DOCUMENT_PATIENT_GENDER");
const docPatientZip = getEnvOrFail("DOCUMENT_PATIENT_ZIP");

// PERSON
export const caDriversLicenseUri = "urn:oid:2.16.840.1.113883.4.3.6";
export const driversLicenseId = nanoid.nanoid();

export const identifier = {
  use: IdentifierUseCodes.usual,
  key: driversLicenseId,
  system: caDriversLicenseUri,
  period: {
    start: "1996-04-20T00:00:00Z",
  },
};

export const mainDetails = {
  address: [
    {
      use: AddressUseCodes.home,
      zip: "94041",
      state: "CA",
      line: ["335 Pioneer Way"],
      city: "Mountain View",
    },
  ],
  name: [
    {
      use: NameUseCodes.usual,
      given: ["Paul"],
      family: ["Greyham"],
    },
  ],
  gender: {
    code: "M",
  },
  birthDate: "1980-04-20T00:00:00Z",
  identifier: [identifier],
};

const secondaryDetails = {
  address: [
    {
      use: AddressUseCodes.home,
      zip: "94111",
      state: "CA",
      line: ["755 Sansome Street"],
      city: "San Francisco",
    },
  ],
  name: [
    {
      use: NameUseCodes.usual,
      given: ["Mary"],
      family: ["Jane"],
    },
  ],
  gender: {
    code: "F",
  },
  birthDate: "2000-04-20T00:00:00Z",
};

export const personStrongId: Person = {
  details: {
    ...mainDetails,
    identifier: [identifier],
  },
};

export const personNoStrongId: Person = {
  details: secondaryDetails,
};

// PATIENT
export const patient = {
  identifier: [
    {
      use: "unspecified",
      label: commonwellOrgName,
      system: metriportSystem,
      key: nanoid.nanoid(),
      assigner: commonwellOrgName,
    },
  ],
  details: mainDetails,
};

export const mergePatient = {
  identifier: [
    {
      use: "unspecified",
      label: commonwellOrgName,
      system: metriportSystem,
      key: nanoid.nanoid(),
      assigner: commonwellOrgName,
    },
  ],
  details: secondaryDetails,
};

<<<<<<< HEAD
const docPatientKey = nanoid.nanoid();

export const docIdentifier = {
  // use: "unspecified",
  use: IdentifierUseCodes.usual,
  label: commonwellOrgName,
  system: metriportSystem,
  key: docPatientKey,
};
export const docMainPayload = {
  identifier: [docIdentifier],
  details: {
    address: [
      {
        use: NameUseCodes.usual,
        zip: docPatientZip,
        country: "USA",
      },
    ],
    name: [
      {
        use: NameUseCodes.usual,
        family: [docPatientLastName],
        given: [docPatientFirstName],
      },
    ],
    gender: {
      code: docPatientGender,
    },
    birthDate: docPatientDateOfBirth,
  },
};
export const docPerson = {
  ...docMainPayload,
  details: {
    ...docMainPayload.details,
    identifier: [],
  },
};
export const docPatient = docMainPayload;
=======
// ORGANIZATION
const appendOrgId = nanoid.customAlphabet("1234567890", 18)();
const shortName: string = uniqueNamesGenerator({
  dictionaries: [adjectives, colors, animals],
  separator: "-",
  length: 3,
});

export const organization = {
  organizationId: `urn:oid:${commonwellOID}.${appendOrgId}`,
  homeCommunityId: `urn:oid:${commonwellOID}.${appendOrgId}`,
  name: shortName,
  displayName: shortName,
  memberName: "Metriport",
  type: "Hospital",
  patientIdAssignAuthority: `urn:oid:${commonwellOID}.${appendOrgId}`,
  securityTokenKeyType: "BearerKey",
  isActive: true,
  locations: [
    {
      address1: "1 Main Street",
      address2: "PO Box 123",
      city: "Denver",
      state: "CO",
      postalCode: "80001",
      country: "USA",
      phone: "303-555-1212",
      fax: "303-555-1212",
      email: "here@dummymail.com",
    },
  ],
  technicalContacts: [
    {
      name: "Technician",
      title: "TechnicalContact",
      email: "technicalContact@dummymail.com",
      phone: "303-555-1212",
    },
  ],
};

// CERTIFICATE
const x509 = new X509Certificate(commonwellCertificate);

export const thumbprint = x509.fingerprint;
export const certificate = {
  Certificates: [
    {
      startDate: "2022-12-31T11:46:29Z",
      endDate: "2023-03-31T12:46:28Z",
      expirationDate: "2023-03-31T12:46:28Z",
      thumbprint: thumbprint,
      content: commonwellCertificateContent,
      purpose: "Authentication",
    },
  ],
};
>>>>>>> ed9721e3
<|MERGE_RESOLUTION|>--- conflicted
+++ resolved
@@ -122,7 +122,6 @@
   details: secondaryDetails,
 };
 
-<<<<<<< HEAD
 const docPatientKey = nanoid.nanoid();
 
 export const docIdentifier = {
@@ -163,7 +162,7 @@
   },
 };
 export const docPatient = docMainPayload;
-=======
+
 // ORGANIZATION
 const appendOrgId = nanoid.customAlphabet("1234567890", 18)();
 const shortName: string = uniqueNamesGenerator({
@@ -220,5 +219,4 @@
       purpose: "Authentication",
     },
   ],
-};
->>>>>>> ed9721e3
+};