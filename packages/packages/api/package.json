{
  "name": "@metriport/api",
<<<<<<< HEAD
  "version": "4.0.1-alpha.4",
=======
  "version": "4.0.1",
>>>>>>> 187f2c7f
  "description": "Metriport helps you access and manage health and medical data, through a single open source API.",
  "author": "Metriport Inc. <contact@metriport.com>",
  "homepage": "https://metriport.com/",
  "license": "MIT",
  "main": "lib/index.js",
  "typings": "lib/index.d.ts",
  "directories": {
    "lib": "lib",
    "test": "__tests__"
  },
  "files": [
    "lib"
  ],
  "publishConfig": {
    "access": "public"
  },
  "scripts": {
    "tsc": "tsc",
    "build": "tsc -p .",
    "build:cloud": "npm run build",
    "typecheck": "tsc --noEmit",
    "lint": "npx eslint . --ext .ts",
    "lint-fix": "npm run lint --fix",
    "prettier-fix": "npx prettier '**/*.ts' --write",
    "test": "echo \"No test specified yet\""
  },
  "repository": {
    "url": "https://github.com/metriport/metriport.git",
    "type": "git",
    "directory": "packages/packages/api"
  },
  "bugs": {
    "url": "https://github.com/metriport/metriport/issues"
  },
  "dependencies": {
    "axios": "^1.3.4",
    "dayjs": "^1.11.7",
    "zod": "^3.20.2"
  },
  "devDependencies": {
    "@tsconfig/recommended": "^1.0.2",
    "@typescript-eslint/eslint-plugin": "^5.48.2",
    "@typescript-eslint/parser": "^5.48.2",
    "eslint": "^8.32.0",
    "eslint-config-prettier": "^8.6.0",
    "prettier": "^2.8.3",
    "ts-essentials": "^9.3.1",
    "typescript": "^4.9.5"
  },
  "gitHead": "3ce32c613d8d619b2d1d73d2aef97aad8f0afccf"
}<|MERGE_RESOLUTION|>--- conflicted
+++ resolved
@@ -1,10 +1,6 @@
 {
   "name": "@metriport/api",
-<<<<<<< HEAD
-  "version": "4.0.1-alpha.4",
-=======
-  "version": "4.0.1",
->>>>>>> 187f2c7f
+  "version": "4.0.2-alpha.0",
   "description": "Metriport helps you access and manage health and medical data, through a single open source API.",
   "author": "Metriport Inc. <contact@metriport.com>",
   "homepage": "https://metriport.com/",
@@ -53,6 +49,5 @@
     "prettier": "^2.8.3",
     "ts-essentials": "^9.3.1",
     "typescript": "^4.9.5"
-  },
-  "gitHead": "3ce32c613d8d619b2d1d73d2aef97aad8f0afccf"
+  }
 }