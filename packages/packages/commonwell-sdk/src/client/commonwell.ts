import axios, { AxiosInstance } from "axios";
import * as fs from "fs";
import { Agent } from "https";
import { downloadFile } from "../common/fileDownload";
import { makeJwt } from "../common/make-jwt";
import { convertPatientIdToSubjectId } from "../common/util";
import { CertificateParam, CertificateResp, certificateRespSchema } from "../models/certificates";
import { DocumentQueryResponse, documentQueryResponseSchema } from "../models/document";
import { Identifier, StrongId } from "../models/identifier";
import { NetworkLink, networkLinkSchema, PatientLinkProxy } from "../models/link";
import {
  Organization,
  OrganizationList,
  organizationListSchema,
  organizationSchema,
} from "../models/organization";
import {
  Patient,
  PatientNetworkLinkResp,
  patientNetworkLinkRespSchema,
  patientSchema,
  PatientSearchResp,
  patientSearchRespSchema,
} from "../models/patient";
import {
  PatientLink,
  patientLinkSchema,
  Person,
  personSchema,
  PersonSearchResp,
  personSearchRespSchema,
} from "../models/person";
import { PurposeOfUse } from "../models/purpose-of-use";

export enum APIMode {
  integration = "integration",
  production = "production",
}

export interface RequestMetadata {
  role: string;
  subjectId: string;
  purposeOfUse: PurposeOfUse;
  npi?: string;
  payloadHash?: string;
}

export class CommonWell {
  static integrationUrl = "https://integration.rest.api.commonwellalliance.org";
  static productionUrl = "https://rest.api.commonwellalliance.org";

  // V1
  static PERSON_ENDPOINT = "/v1/person";
  static ORG_ENDPOINT = "/v1/org";
  static PATIENT_ENDPOINT = "/v1/patient";
  static MEMBER_ENDPOINT = "/v1/member";
  // V2
  static DOCUMENT_QUERY_ENDPOINT = "/v2/documentReference";

  private api: AxiosInstance;
  private rsaPrivateKey: string;
  private orgName: string;
  private oid: string;
  private httpsAgent: Agent;

  /**
   * Creates a new instance of the CommonWell API client pertaining to an
   * organization to make requests on behalf of.
   *
   * @param orgCert         The certificate (public key) for the organization.
   * @param rsaPrivateKey   An RSA key corresponding to the specified orgCert.
   * @param apiMode         The mode the client will be running.
   */
  constructor(
    orgCert: string,
    rsaPrivateKey: string,
    orgName: string,
    oid: string,
    apiMode: APIMode
  ) {
    this.rsaPrivateKey = rsaPrivateKey;
    this.httpsAgent = new Agent({ cert: orgCert, key: rsaPrivateKey });
    this.api = axios.create({
      baseURL:
        apiMode === APIMode.production ? CommonWell.productionUrl : CommonWell.integrationUrl,
      httpsAgent: this.httpsAgent,
    });
    this.orgName = orgName;
    this.oid = oid;
  }

  // TODO: handle errors in API calls as per
  // https://specification.commonwellalliance.org/services/rest-api-reference (8.6.1 Error)
  // Note that also sometimes these calls 404 when things aren't found and etc

  //--------------------------------------------------------------------------------------------
  // Org Management
  //--------------------------------------------------------------------------------------------

  /**
   * Create an org.
   * See: https://commonwellalliance.sharepoint.com/sites/ServiceAdopter/SitePages/Organization-Management-API---Overview-and-Summary.aspx#post-a-new-organization
   *
   * @param meta          Metadata about the request.
   * @param organization  The org to create.
   * @returns
   */
  async createOrg(meta: RequestMetadata, organization: Organization): Promise<Organization> {
    const headers = await this.buildQueryHeaders(meta);
    const resp = await this.api.post(
      `${CommonWell.MEMBER_ENDPOINT}/${this.oid}/org`,
      organization,
      {
        headers,
      }
    );
    return organizationSchema.parse(resp.data);
  }

  /**
   * Update an org.
   * See: https://commonwellalliance.sharepoint.com/sites/ServiceAdopter/SitePages/Organization-Management-API---Overview-and-Summary.aspx#put-new-information-into-an-organization
   *
   * @param meta          Metadata about the request.
   * @param organization  The org to update.
   * @returns
   */
  async updateOrg(
    meta: RequestMetadata,
    organization: Organization,
    id: string
  ): Promise<Organization> {
    const headers = await this.buildQueryHeaders(meta);
    const resp = await this.api.put(
      `${CommonWell.MEMBER_ENDPOINT}/${this.oid}/org/${id}/`,
      organization,
      {
        headers,
      }
    );
    return organizationSchema.parse(resp.data);
  }

  /**
   * Get list of orgs.
   * See: https://commonwellalliance.sharepoint.com/sites/ServiceAdopter/SitePages/Organization-Management-API---Overview-and-Summary.aspx#get-a-list-of-all-organizations
   *
   * @param meta     Metadata about the request.
   * @param summary  Returns only summary data
   * @param offset   Sets an offset number from which recorded returns will begin
   * @param limit    Limits the number of returned records
   * @param sort     Specifies sort order
   * @returns
   */
  async getAllOrgs(
    meta: RequestMetadata,
    summary?: boolean,
    offset?: number,
    limit?: number,
    sort?: string
  ): Promise<OrganizationList> {
    const headers = await this.buildQueryHeaders(meta);
    const resp = await this.api.get(`${CommonWell.MEMBER_ENDPOINT}/${this.oid}/org`, {
      headers,
      params: { summary, offset, limit, sort },
    });
    return organizationListSchema.parse(resp.data);
  }

  /**
   * Get one org.
   * See: https://commonwellalliance.sharepoint.com/sites/ServiceAdopter/SitePages/Organization-Management-API---Overview-and-Summary.aspx#get-a-single-organization
   *
   * @param meta     Metadata about the request.
   * @param id       The org to be found
   * @returns
   */
  async getOneOrg(meta: RequestMetadata, id: string): Promise<Organization> {
    const headers = await this.buildQueryHeaders(meta);
    const resp = await this.api.get(`${CommonWell.MEMBER_ENDPOINT}/${this.oid}/org/${id}/`, {
      headers,
    });
    return organizationSchema.parse(resp.data);
  }

  /**
   * Add certificate to org.
   * See: https://commonwellalliance.sharepoint.com/sites/ServiceAdopter/SitePages/Organization-Management-API---Overview-and-Summary.aspx#post-new-certificates-to-organizations
   *
   * @param meta         Metadata about the request.
   * @param certificate  The certificate to add to the org
   * @param id           The org to add a certificate too
   * @returns
   */
  async addCertificateToOrg(
    meta: RequestMetadata,
    certificate: CertificateParam,
    id: string
  ): Promise<CertificateResp> {
    const headers = await this.buildQueryHeaders(meta);
    const resp = await this.api.post(
      `${CommonWell.MEMBER_ENDPOINT}/${this.oid}/org/${id}/certificate`,
      certificate,
      {
        headers,
      }
    );
    return certificateRespSchema.parse(resp.data);
  }

  /**
   * Replace certificate for org.
   * See: https://commonwellalliance.sharepoint.com/sites/ServiceAdopter/SitePages/Organization-Management-API---Overview-and-Summary.aspx#put-a-list-of-certificates-into-an-organization
   *
   * @param meta         Metadata about the request.
   * @param certificate  The certificate to replace for the org
   * @param id           The org to replace a certificate for
   * @returns
   */
  async replaceCertificateForOrg(
    meta: RequestMetadata,
    certificate: CertificateParam,
    id: string
  ): Promise<CertificateResp> {
    const headers = await this.buildQueryHeaders(meta);
    const resp = await this.api.put(
      `${CommonWell.MEMBER_ENDPOINT}/${this.oid}/org/${id}/certificate`,
      certificate,
      {
        headers,
      }
    );
    return certificateRespSchema.parse(resp.data);
  }

  /**
   * Delete certificate from org.
   * See: https://commonwellalliance.sharepoint.com/sites/ServiceAdopter/SitePages/Organization-Management-API---Overview-and-Summary.aspx#delete-certificates-by-thumbprint
   *
   * @param meta         Metadata about the request.
   * @param id           The org to delete a certificate from
   * @param thumbprint   The thumbprint from the certificate
   * @param purpose      The purpose from the certificate
   * @returns
   */
  async deleteCertificateFromOrg(
    meta: RequestMetadata,
    id: string,
    thumbprint: string,
    purpose: string
  ): Promise<void> {
    const headers = await this.buildQueryHeaders(meta);
    await this.api.delete(
      `${CommonWell.MEMBER_ENDPOINT}/${this.oid}/org/${id}/certificate/${thumbprint}/purpose/${purpose}`,
      {
        headers,
      }
    );
    return;
  }

  /**
   * Get certificate from org.
   * See: https://commonwellalliance.sharepoint.com/sites/ServiceAdopter/SitePages/Organization-Management-API---Overview-and-Summary.aspx#get-certificates-for-an-organization
   *
   * @param meta         Metadata about the request.
   * @param certificate  The certificate to add to the org
   * @param id           The org to get a certificate from
   * @param thumbprint   The thumbprint from the certificate
   * @param purpose      The purpose from the certificate
   * @returns
   */
  async getCertificatesFromOrg(
    meta: RequestMetadata,
    id: string,
    thumbprint?: string,
    purpose?: string
  ): Promise<CertificateResp> {
    const headers = await this.buildQueryHeaders(meta);
    const resp = await this.api.get(
      `${CommonWell.MEMBER_ENDPOINT}/${this.oid}/org/${id}/certificate`,
      {
        headers,
        params: { thumbprint, purpose },
      }
    );
    return certificateRespSchema.parse(resp.data);
  }

  /**
   * Get certificate from org (by thumbprint).
   * See: https://commonwellalliance.sharepoint.com/sites/ServiceAdopter/SitePages/Organization-Management-API---Overview-and-Summary.aspx#get-certificates-by-thumbprint
   *
   * @param meta         Metadata about the request.
   * @param certificate  The certificate to add to the org
   * @param id           The org to get a certificate from
   * @param thumbprint   The thumbprint from the certificate
   * @param purpose      The purpose from the certificate
   * @returns
   */
  async getCertificatesFromOrgByThumbprint(
    meta: RequestMetadata,
    id: string,
    thumbprint: string,
    purpose?: string
  ): Promise<CertificateResp> {
    const headers = await this.buildQueryHeaders(meta);
    const resp = await this.api.get(
      `${CommonWell.MEMBER_ENDPOINT}/${this.oid}/org/${id}/certificate/${thumbprint}`,
      {
        headers,
        params: { purpose },
      }
    );
    return certificateRespSchema.parse(resp.data);
  }

  /**
   * Get certificate from org (by thumbprint & purpose).
   * See: https://commonwellalliance.sharepoint.com/sites/ServiceAdopter/SitePages/Organization-Management-API---Overview-and-Summary.aspx#get-certificates-by-thumbprint-and-purpose
   *
   * @param meta         Metadata about the request.
   * @param certificate  The certificate to add to the org
   * @param id           The org to get a certificate from
   * @param thumbprint   The thumbprint from the certificate
   * @param purpose      The purpose from the certificate
   * @returns
   */
  async getCertificatesFromOrgByThumbprintAndPurpose(
    meta: RequestMetadata,
    id: string,
    thumbprint: string,
    purpose: string
  ): Promise<CertificateResp> {
    const headers = await this.buildQueryHeaders(meta);
    const resp = await this.api.get(
      `${CommonWell.MEMBER_ENDPOINT}/${this.oid}/org/${id}/certificate/${thumbprint}/purpose/${purpose}`,
      {
        headers,
      }
    );
    return certificateRespSchema.parse(resp.data);
  }

  //--------------------------------------------------------------------------------------------
  // Person Management
  //--------------------------------------------------------------------------------------------

  /**
   * Enrolls a new person.
   * See: https://specification.commonwellalliance.org/services/patient-identity-and-linking/protocol-operations#8716-adding-a-new-person
   *
   * @param meta    Metadata about the request.
   * @param person  The person to enroll.
   * @returns
   */
  async enrollPerson(meta: RequestMetadata, person: Person): Promise<Person> {
    const headers = await this.buildQueryHeaders(meta);
    const resp = await this.api.post(CommonWell.PERSON_ENDPOINT, person, {
      headers,
    });
    return personSchema.parse(resp.data);
  }

  /**
   * Searches for a person based on the specified strong ID.
   * See: https://specification.commonwellalliance.org/services/patient-identity-and-linking/protocol-operations#8711-search-for-a-person
   *
   * @param meta    Metadata about the request.
   * @param key     The ID's value, for example the driver's license ID.
   * @param system  The ID's uri to specify type, for example "urn:oid:2.16.840.1.113883.4.3.6" is a CA DL.
   * @returns
   */
  async searchPerson(
    meta: RequestMetadata,
    key: string,
    system: string
  ): Promise<PersonSearchResp> {
    const headers = await this.buildQueryHeaders(meta);
    const resp = await this.api.get(CommonWell.PERSON_ENDPOINT, {
      headers,
      params: { key, system },
    });
    return personSearchRespSchema.parse(resp.data);
  }

  /**
   * Searches for a person based on patient demo.
   * See: https://specification.commonwellalliance.org/services/patient-identity-and-linking/protocol-operations#8713-find-persons-matching-patient-demographics
   *
   * @param meta        Metadata about the request.
   * @param patientId   The patient ID.
   * @returns
   */
  async searchPersonByPatientDemo(
    meta: RequestMetadata,
    patientId: string
  ): Promise<PersonSearchResp> {
    const headers = await this.buildQueryHeaders(meta);
    const resp = await this.api.get(
      `${CommonWell.ORG_ENDPOINT}/${this.oid}/patient/${patientId}/person`,
      {
        headers,
      }
    );
    return personSearchRespSchema.parse(resp.data);
  }

  /**
   * Updates a person.
   * See: https://specification.commonwellalliance.org/services/patient-identity-and-linking/protocol-operations#8741-updating-person-information
   *
   * @param meta    Metadata about the request.
   * @param person  The data to update.
   * @param id      The person to be updated.
   * @returns
   */
  async updatePerson(meta: RequestMetadata, person: Person, id: string): Promise<Person> {
    const headers = await this.buildQueryHeaders(meta);
    const resp = await this.api.post(`${CommonWell.PERSON_ENDPOINT}/${id}`, person, {
      headers,
    });
    return personSchema.parse(resp.data);
  }

  /**
   * Matches a person to a patient.
   * See: https://specification.commonwellalliance.org/services/patient-identity-and-linking/protocol-operations#8732-retrieve-patient-matches
   *
   * @param meta    Metadata about the request.
   * @param id      The person to be matched.
   * @returns
   */
  async patientMatch(meta: RequestMetadata, id: string): Promise<PatientSearchResp> {
    const headers = await this.buildQueryHeaders(meta);
    const resp = await this.api.get(`${CommonWell.PERSON_ENDPOINT}/${id}/patientMatch`, {
      headers,
      params: { orgId: this.oid },
    });
    return patientSearchRespSchema.parse(resp.data);
  }

  /**
   * Add patient link to person.
   * See: https://specification.commonwellalliance.org/services/patient-identity-and-linking/protocol-operations#8721
   *
   * @param meta              Metadata about the request.
   * @param personId          The person id to be link to a patient.
   * @param patientUri        The patient uri to be link to a person.
   * @param [patientStrongId] The patient's strong ID, if available (optional).
   * @returns {PatientLink}
   */
  async patientLink(
    meta: RequestMetadata,
    personId: string,
    patientUri: string,
    patientStrongId?: StrongId
  ): Promise<PatientLink> {
    const headers = await this.buildQueryHeaders(meta);
    const resp = await this.api.post(
      `${CommonWell.PERSON_ENDPOINT}/${personId}/patientLink`,
      {
        patient: patientUri,
        ...patientStrongId,
      },
      {
        headers,
      }
    );
    return patientLinkSchema.parse(resp.data);
  }

  /**
   * Unenrolls a person.
   * See: https://specification.commonwellalliance.org/services/patient-identity-and-linking/protocol-operations#875-person-unenrollment
   *
   * @param meta    Metadata about the request.
   * @param id      The person to be unenrolled.
   * @returns
   */
  async unenrollPerson(meta: RequestMetadata, id: string): Promise<Person> {
    const headers = await this.buildQueryHeaders(meta);
    const resp = await this.api.put(
      `${CommonWell.PERSON_ENDPOINT}/${id}/unenroll`,
      {},
      {
        headers,
      }
    );
    return personSchema.parse(resp.data);
  }

  /**
   * Deletes a person.
   * See: https://specification.commonwellalliance.org/services/patient-identity-and-linking/protocol-operations#8742-deleting-a-person
   *
   * @param meta    Metadata about the request.
   * @param id      The person to be deleted.
   * @returns
   */
  async deletePerson(meta: RequestMetadata, id: string): Promise<void> {
    const headers = await this.buildQueryHeaders(meta);
    await this.api.delete(`${CommonWell.PERSON_ENDPOINT}/${id}`, { headers });
    return;
  }

  //--------------------------------------------------------------------------------------------
  // Patient Management
  //--------------------------------------------------------------------------------------------

  /**
   * Register a new patient.
   * See: https://specification.commonwellalliance.org/services/patient-identity-and-linking/protocol-operations#8762-adding-a-local-patient-record
   *
   * @param meta    Metadata about the request.
   * @param patient  The patient to register.
   * @returns
   */
  async registerPatient(meta: RequestMetadata, patient: Patient): Promise<Patient> {
    const headers = await this.buildQueryHeaders(meta);
    const resp = await this.api.post(`${CommonWell.ORG_ENDPOINT}/${this.oid}/patient`, patient, {
      headers,
    });
    return patientSchema.parse(resp.data);
  }

  /**
   * Searches for a patient based on params.
   * See: https://specification.commonwellalliance.org/services/patient-identity-and-linking/protocol-operations#8761-search-for-a-patient
   *
   * @param meta    Metadata about the request.
   * @param fname   Patient's first name.
   * @param lname   Patient's last name.
   * @param dob     Patient's date of birth.
   * @param gender  Patient's gender.
   * @param zip     Patient's zip code.
   * @returns
   */
  async searchPatient(
    meta: RequestMetadata,
    fname: string,
    lname: string,
    dob: string,
    gender?: string,
    zip?: string
  ): Promise<PatientSearchResp> {
    const headers = await this.buildQueryHeaders(meta);
    const resp = await this.api.get(`${CommonWell.ORG_ENDPOINT}/${this.oid}/patient`, {
      headers,
      params: { fname, lname, dob, gender, zip },
    });
    return patientSearchRespSchema.parse(resp.data);
  }

  /**
   * Updates a patient.
   * See: https://specification.commonwellalliance.org/services/patient-identity-and-linking/protocol-operations#8763-updating-a-local-patient-record
   *
   * @param meta     Metadata about the request.
   * @param patient  The data to update.
   * @param id       The patient to be updated.
   * @returns
   */
  async updatePatient(meta: RequestMetadata, patient: Patient, id: string): Promise<Patient> {
    const headers = await this.buildQueryHeaders(meta);
    const resp = await this.api.post(
      `${CommonWell.ORG_ENDPOINT}/${this.oid}/patient/${id}/`,
      patient,
      {
        headers,
      }
    );
    return patientSchema.parse(resp.data);
  }

  /**
   * Merges patients.
   * See: https://specification.commonwellalliance.org/services/patient-identity-and-linking/protocol-operations#8765-merging-local-patient-records
   *
   * @param meta    Metadata about the request.
   * @param nonSurvivingPatientId  The local Patient Identifier of the non-surviving Patient Record (This patient gets replaced)
   * @param referencePatientLink   The patient link for the patient that will replace the non surviving patient
   * @returns
   */
  async mergePatients(
    meta: RequestMetadata,
    nonSurvivingPatientId: string,
    referencePatientLink: string
  ): Promise<void> {
    const headers = await this.buildQueryHeaders(meta);
    await this.api.put(
      `${CommonWell.ORG_ENDPOINT}/${this.oid}/patient/${nonSurvivingPatientId}/merge`,
      {
        link: {
          other: {
            reference: referencePatientLink,
          },
          type: "replace",
        },
      },
      {
        headers,
      }
    );
    return;
  }

  /**
   * Get Patient's Network Links.
   * See: https://specification.commonwellalliance.org/services/record-locator-service/protocol-operations-record-locator-service#8771-retrieving-network-links
   *
   * @param meta    Metadata about the request.
   * @param id      Patient to be updated.
   * @returns
   */
  async getPatientsLinks(meta: RequestMetadata, id: string): Promise<PatientNetworkLinkResp> {
    const headers = await this.buildQueryHeaders(meta);
    // Error handling: https://github.com/metriport/metriport-internal/issues/322
    try {
      const resp = await this.api.get(
        `${CommonWell.ORG_ENDPOINT}/${this.oid}/patient/${id}/networkLink`,
        {
          headers,
        }
      );
      return patientNetworkLinkRespSchema.parse(resp.data);
      // eslint-disable-next-line @typescript-eslint/no-explicit-any
    } catch (err: any) {
      // when there's no NetworkLink, CW's API return 412
      if (err.response?.status === 412) return {};
      throw err;
    }
  }

  /**
   * Deletes a patient.
   * See: https://specification.commonwellalliance.org/services/patient-identity-and-linking/protocol-operations#8764-deleting-a-local-patient-record
   *
   * @param meta    Metadata about the request.
   * @param id      The patient to be updated.
   * @returns
   */
  async deletePatient(meta: RequestMetadata, id: string): Promise<void> {
    const headers = await this.buildQueryHeaders(meta);
    await this.api.delete(`${CommonWell.ORG_ENDPOINT}/${this.oid}/patient/${id}/`, {
      headers,
    });

    return;
  }

  /**
   * Queries a patient's Documents.
   * @see {@link https://specification.commonwellalliance.org/services/data-broker/cha-broker-api-reference#104-document-query|Use case}
   * @see {@link https://specification.commonwellalliance.org/services/data-broker/protocol-operations-data-broker#8781-find-documents|API spec}
   *
   * @param meta       Metadata about the request.
<<<<<<< HEAD
   * @param subjectId  The ID as defined by the specification: [system]|[code] where 'system' is the OID
   * of the organization and 'code' is the first (numeric) part of the patient ID.
   * @returns {Promise<DocumentQueryResponse>}
=======
   * @param patientId  The patient's ID.
   * @returns {DocumentQueryResponse}
>>>>>>> 7ab04f55
   */
  async queryDocuments(meta: RequestMetadata, patientId: string): Promise<DocumentQueryResponse> {
    const subjectId = convertPatientIdToSubjectId(patientId);
    if (!subjectId) {
      throw new Error(`Could not determine subject ID for document query`);
    }
    const headers = await this.buildQueryHeaders(meta);
    const url = `${CommonWell.DOCUMENT_QUERY_ENDPOINT}?subject.id=${subjectId}`;
    const res = await this.api.get(url, { headers });
    return documentQueryResponseSchema.parse(res.data);
  }

  /**
   * Retrieves a Document and store it on the local file system.
   * @see {@link https://specification.commonwellalliance.org/services/data-broker/cha-broker-api-reference#106-document-retrieval|Use case}
   * @see {@link https://specification.commonwellalliance.org/services/data-broker/protocol-operations-data-broker#8782-retrieve-document|API spec}
   *
   * @param {string} inputUrl - The URL of the file to be downloaded.
   * @param {fs.WriteStream} outputStream - The stream to receive the downloaded file's bytes.
   * @returns {Promise<void>}
   */
  async retrieveDocument(
    meta: RequestMetadata,
    inputUrl: string,
    outputStream: fs.WriteStream
  ): Promise<void> {
    const headers = await this.buildQueryHeaders(meta);
    await downloadFile({
      url: inputUrl,
      outputStream,
      client: this.api,
      headers,
    });
  }

  //--------------------------------------------------------------------------------------------
  // Link Management
  //--------------------------------------------------------------------------------------------

  /**
   * Upgrade or downgrade patient link.
   * See: https://specification.commonwellalliance.org/services/record-locator-service/protocol-operations-record-locator-service#8772-upgrading-a-network-link
   *
   * @param meta    Metadata about the request.
   * @param href    The href of patient link to be upgraded or downgraded
   * @param proxy   The proxy for the patient link action.
   * @returns
   */
  async upgradeOrDowngradePatientLink(
    meta: RequestMetadata,
    href: string,
    proxy?: PatientLinkProxy
  ): Promise<NetworkLink> {
    const headers = await this.buildQueryHeaders(meta);
    const resp = await this.api.post(
      href,
      {
        proxy,
      },
      {
        headers,
      }
    );
    return networkLinkSchema.parse(resp.data);
  }

  /**
   * Update a patient link.
   * See: https://specification.commonwellalliance.org/services/patient-identity-and-linking/protocol-operations#8722-updating-a-patient-link
   *
   * @param meta              Metadata about the request.
   * @param patientLinkUri    The uri of patient link to be updated
   * @param patientUri        The uri of patient that belongs to this link
   * @param identifier        Add identifier information to the patient link
   * @returns
   */
  async updatePatientLink(
    meta: RequestMetadata,
    patientLinkUri: string,
    patientUri?: string,
    identifier?: Identifier
  ): Promise<PatientLink> {
    const headers = await this.buildQueryHeaders(meta);
    const resp = await this.api.post(
      patientLinkUri,
      {
        patient: patientUri,
        identifier: identifier,
      },
      {
        headers,
      }
    );

    return patientLinkSchema.parse(resp.data);
  }

  /**
   * Deletes a patient link.
   * See: https://specification.commonwellalliance.org/services/patient-identity-and-linking/protocol-operations#8724-deleting-a-patient-link
   *
   * @param meta              Metadata about the request.
   * @param patientLinkUri    The uri of patient link to be deleted
   * @returns
   */
  async deletePatientLink(meta: RequestMetadata, patientLinkUri: string): Promise<void> {
    const headers = await this.buildQueryHeaders(meta);

    await this.api.put(
      `${patientLinkUri}reset`,
      {},
      {
        headers,
      }
    );

    return;
  }

  //--------------------------------------------------------------------------------------------
  // Private Methods
  //--------------------------------------------------------------------------------------------
  private async buildQueryHeaders(meta: RequestMetadata): Promise<{
    [index: string]: string;
  }> {
    const jwt = await makeJwt(
      this.rsaPrivateKey,
      meta.role,
      meta.subjectId,
      this.orgName,
      this.oid,
      meta.purposeOfUse,
      meta.npi,
      meta.payloadHash
    );
    return { Authorization: `Bearer ${jwt}` };
  }
}<|MERGE_RESOLUTION|>--- conflicted
+++ resolved
@@ -655,14 +655,8 @@
    * @see {@link https://specification.commonwellalliance.org/services/data-broker/protocol-operations-data-broker#8781-find-documents|API spec}
    *
    * @param meta       Metadata about the request.
-<<<<<<< HEAD
-   * @param subjectId  The ID as defined by the specification: [system]|[code] where 'system' is the OID
-   * of the organization and 'code' is the first (numeric) part of the patient ID.
+   * @param patientId  The patient's ID.
    * @returns {Promise<DocumentQueryResponse>}
-=======
-   * @param patientId  The patient's ID.
-   * @returns {DocumentQueryResponse}
->>>>>>> 7ab04f55
    */
   async queryDocuments(meta: RequestMetadata, patientId: string): Promise<DocumentQueryResponse> {
     const subjectId = convertPatientIdToSubjectId(patientId);
