import { MetriportData } from "@metriport/api/lib/models/metriport-data";
import dayjs from "dayjs";
import customParseFormat from "dayjs/plugin/customParseFormat";
import { z } from "zod";
import { ISO_DATE } from "../../shared/date";

dayjs.extend(customParseFormat);

export const garminMetaSchema = z.object({
  userAccessToken: z.string(),
});
export type GarminMeta = z.infer<typeof garminMetaSchema>;

export interface User {
  userAccessToken: string;
}

export type DataType = "activity" | "sleep" | "body" | "biometrics";

export interface TypedData<T extends MetriportData> {
  type: DataType;
  data: T;
}

export interface UserData<T extends MetriportData> {
  user: User;
  typedData: TypedData<T>;
}

export const garminUnits = {
  date: z.string().refine((v) => dayjs(v, ISO_DATE, true).isValid()),
  time: z.number().int(),
  timeKey: z.string().transform((v) => Number(v)),
  sleep: z.number(),
  kilocalories: z.number(),
  duration: z.number().int(),
  distance: z.number(),
  intensityDuration: z.number().int(),
  floorsClimbed: z.number().int(),
  heartRate: z.number().int(),
  heartRateVariablity: z.number().int(),
  steps: z.number().int(),
  stressLevel: z.number().int(),
  stressQualifier: z.enum([
    "unknown",
    "calm",
    "balanced",
    "stressful",
    "very_stressful",
    "calm_awake",
    "balanced_awake",
    "stressful_awake",
    "very_stressful_awake",
  ]),
  respiration: z.number(),
  spo2: z.number(),
  sleepScore: z.enum(["EXCELLENT", "GOOD", "FAIR", "POOR"]),
  massInGrams: z.number().int(),
  percent: z.number(),
  bodyMassIndex: z.number(),
  weightInGrams: z.number().int(),
  vo2: z.number().int(),
  bloodPressure: z.number().int(),
};

export const timeRange = z.object({
  startTimeInSeconds: garminUnits.time,
  endTimeInSeconds: garminUnits.time,
});

export const sleepLevelsSchema = z.object({
  deep: z.array(timeRange),
  light: z.array(timeRange),
});

export const respirationMeasurements = z.record(
  garminUnits.timeKey,
  garminUnits.respiration
);
export const spo2Measurements = z.record(garminUnits.timeKey, garminUnits.spo2);

export const garminTypes = {
  date: garminUnits.date,
  duration: garminUnits.duration,
  distance: garminUnits.distance,
  startTime: garminUnits.time,
  measurementTime: garminUnits.time,
  activeTime: garminUnits.time,
  // sleep
  unmeasurableSleep: garminUnits.sleep,
  deepSleepDuration: garminUnits.sleep,
  lightSleepDuration: garminUnits.sleep,
  remSleep: garminUnits.sleep,
  awakeDuration: garminUnits.sleep,
  sleepLevels: sleepLevelsSchema,
  sleepValidation: z.enum([
    "MANUAL",
    "DEVICE",
    "OFF_WRIST",
    "AUTO_TENTATIVE",
    "AUTO_FINAL",
    "AUTO_MANUAL",
    "ENHANCED_TENTATIVE",
    "ENHANCED_FINAL",
  ]),
  timeOffsetSleepRespiration: respirationMeasurements,
  timeOffsetSleepSpo2: spo2Measurements,
  overallSleepScore: z.object({
    value: z.number(),
    qualifierKey: z.string(),
  }),
  //
  activeKilocalories: garminUnits.kilocalories,
  bmrKilocalories: garminUnits.kilocalories,
  //
  moderateIntensityDuration: garminUnits.intensityDuration,
  vigorousIntensityDuration: garminUnits.intensityDuration,
  intensityDurationGoal: garminUnits.intensityDuration,
  //
  floorsClimbed: garminUnits.floorsClimbed,
  floorsClimbedGoal: garminUnits.floorsClimbed,
  // heart rate
  minHeartRate: garminUnits.heartRate,
  averageHeartRate: garminUnits.heartRate,
  maxHeartRate: garminUnits.heartRate,
  restingHeartRate: garminUnits.heartRate,
  timeOffsetHeartRateSamples: garminUnits.heartRate,
  // HRV
  hrv: garminUnits.heartRateVariablity,
  hrvAverage: garminUnits.heartRateVariablity,
  // stress
  averageStressLevel: garminUnits.stressLevel,
  maxStressLevel: garminUnits.stressLevel,
  stressDuration: garminUnits.duration,
  restStressDuration: garminUnits.duration,
  activityStressDuration: garminUnits.duration,
  lowStressDuration: garminUnits.duration,
  mediumStressDuration: garminUnits.duration,
  highStressDuration: garminUnits.duration,
  stressQualifier: garminUnits.stressQualifier,
  //
  steps: garminUnits.steps,
  stepsGoal: garminUnits.steps,
  //
  muscleMass: garminUnits.massInGrams,
  boneMass: garminUnits.massInGrams,
  bodyWaterInPercent: garminUnits.percent,
  bodyFatInPercent: garminUnits.percent,
  bodyMassIndex: garminUnits.bodyMassIndex,
  weight: garminUnits.weightInGrams,
  //
  vo2Max: garminUnits.vo2,
  // blood pressure
  systolic: garminUnits.bloodPressure,
  diastolic: garminUnits.bloodPressure,
<<<<<<< HEAD
  //
  timeOffsetEpochToBreaths: respirationMeasurements,
=======
  pulse: garminUnits.heartRate,
>>>>>>> c230df5a
};<|MERGE_RESOLUTION|>--- conflicted
+++ resolved
@@ -153,10 +153,7 @@
   // blood pressure
   systolic: garminUnits.bloodPressure,
   diastolic: garminUnits.bloodPressure,
-<<<<<<< HEAD
+  pulse: garminUnits.heartRate,
   //
   timeOffsetEpochToBreaths: respirationMeasurements,
-=======
-  pulse: garminUnits.heartRate,
->>>>>>> c230df5a
 };