--- conflicted
+++ resolved
@@ -15,7 +15,6 @@
 import { stringToBoolean } from "../shared/types";
 import { stringListSchema } from "./schemas/shared";
 import { getUUIDFrom } from "./schemas/uuid";
-<<<<<<< HEAD
 import {
   getETag,
   asyncHandler,
@@ -26,12 +25,9 @@
   getFromQueryOrFail,
 } from "./util";
 import { deletePatient } from "../command/medical/patient/delete-patient";
-=======
-import { asyncHandler, getCxIdFromQueryOrFail, getFrom } from "./util";
 import { updateDocQuery } from "../command/medical/document/document-query";
 import { convertResultSchema } from "../domain/medical/document-reference";
 import { Util } from "../shared/util";
->>>>>>> 55ded9d3
 
 const router = Router();
 
@@ -192,7 +188,6 @@
   })
 );
 
-<<<<<<< HEAD
 /** ---------------------------------------------------------------------------
  * DELETE /patient/:id
  *
@@ -217,7 +212,9 @@
     await deletePatient(patientDeleteCmd);
 
     return res.sendStatus(httpStatus.NO_CONTENT);
-=======
+  })
+);
+
 router.post(
   "/doc-conversion-status",
   asyncHandler(async (req: Request, res: Response) => {
@@ -236,7 +233,6 @@
     });
 
     return res.sendStatus(httpStatus.OK);
->>>>>>> 55ded9d3
   })
 );
 
