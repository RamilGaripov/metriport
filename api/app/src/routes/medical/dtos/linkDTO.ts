import { getId, Person } from "@metriport/commonwell-sdk";
import { differenceBy } from "lodash";

import { MedicalDataSource } from "../../../external";
<<<<<<< HEAD
import { GenderAtBirth } from "../../../models/medical/patient";

export type PatientLinkStatusDTO = "linked" | "needs-review";
export type PatientLinksDTO = { [k in MedicalDataSource]: PatientLinkStatusDTO };

// TODO can we reuse PatientDTO?
export type PatientLinkDTO = {
  id: string;
  firstName: string;
  lastName: string;
  dob: string;
  genderAtBirth: GenderAtBirth;
  address: {
    addressLine1: string;
    city: string;
    state: string;
    zip: string;
    country: string;
  };
};
=======
import { DemographicsDTO, GenderDTO } from "./demographicsDTO";

>>>>>>> 188fc2ed
export type LinkDTO = {
  id?: string | null;
  entityId: string;
  potential: boolean;
  source: MedicalDataSource;
<<<<<<< HEAD
  patient: PatientLinkDTO;
};
export type PatientLinks = {
=======
  patient: PatientOnLinkDTO;
};

export type PatientOnLinkDTO = { id: string } & DemographicsDTO;

export type PatientLinksDTO = {
>>>>>>> 188fc2ed
  potentialLinks: LinkDTO[];
  currentLinks: LinkDTO[];
};

export function dtoFromCW({
  cwPotentialPersons,
  cwCurrentPersons,
}: {
  cwPotentialPersons: Person[];
  cwCurrentPersons: Person[];
<<<<<<< HEAD
}): PatientLinks {
=======
}): PatientLinksDTO {
>>>>>>> 188fc2ed
  let potentialLinks: LinkDTO[] = [];
  const currentLinks: LinkDTO[] = [];

  cwPotentialPersons.forEach(person => {
    const personLink = convertFromCWPersonToLink(person);
    if (personLink) potentialLinks.push(personLink);
  });

  cwCurrentPersons.forEach(person => {
    const personLink = convertFromCWPersonToLink(person);
    if (personLink) currentLinks.push(personLink);
  });

  if (currentLinks.length) {
    const removePotentialLinksDuplicates = differenceBy(potentialLinks, currentLinks, "entityId");
    potentialLinks = removePotentialLinksDuplicates;
  }

  return {
    potentialLinks,
    currentLinks,
  };
}

export function convertFromCWPersonToLink(person: Person): LinkDTO | null {
  const personId = getId(person);
  if (personId) {
    const personLink: LinkDTO = {
      entityId: personId,
      potential: true,
      source: MedicalDataSource.COMMONWELL,
<<<<<<< HEAD
      patient: {
        id: personId,
        firstName: personName && personName.given?.length ? personName.given[0] : "",
        lastName: personName && personName.family?.length ? personName.family[0] : "",
        dob: person.details?.birthDate ? person.details.birthDate : "",
        genderAtBirth: displayGender(person),
        address: {
          addressLine1: address && address.line ? address.line[0] : "",
          city: address && address.city ? address.city : "",
          state: address && address.state ? address.state : "",
          zip: address && address.zip ? address.zip : "",
          country: address && address.country ? address.country : "",
        },
      },
=======
      patient: personToPatient({ ...person, id: personId }),
>>>>>>> 188fc2ed
    };
    return personLink;
  }

  return null;
}

function personToPatient(person: { id: string } & Person): PatientOnLinkDTO {
  const address = person.details?.address?.length ? person.details?.address[0] : undefined;
  const personName = person.details?.name?.length ? person.details?.name[0] : undefined;
  return {
    id: person.id,
    firstName: personName && personName.given?.length ? name(personName.given) : "",
    lastName: personName && personName.family?.length ? name(personName.family) : "",
    dob: person.details?.birthDate ? person.details.birthDate : "",
    genderAtBirth: genderToDTO(person),
    personalIdentifiers: [],
    address: {
      addressLine1: address && address.line ? address.line[0] : "",
      city: address && address.city ? address.city : "",
      state: address && address.state ? address.state : "",
      zip: address && address.zip ? address.zip : "",
      country: address && address.country ? address.country : "",
    },
    contact: {},
  };
}

const genderToDTO = (person: Person): GenderDTO => {
  const code = person.details?.gender?.code;
  return code === "M" || code === "F" ? code : "U";
};

export function name(names: string[]): string {
  return names.join(" ");
}<|MERGE_RESOLUTION|>--- conflicted
+++ resolved
@@ -2,48 +2,19 @@
 import { differenceBy } from "lodash";
 
 import { MedicalDataSource } from "../../../external";
-<<<<<<< HEAD
-import { GenderAtBirth } from "../../../models/medical/patient";
-
-export type PatientLinkStatusDTO = "linked" | "needs-review";
-export type PatientLinksDTO = { [k in MedicalDataSource]: PatientLinkStatusDTO };
-
-// TODO can we reuse PatientDTO?
-export type PatientLinkDTO = {
-  id: string;
-  firstName: string;
-  lastName: string;
-  dob: string;
-  genderAtBirth: GenderAtBirth;
-  address: {
-    addressLine1: string;
-    city: string;
-    state: string;
-    zip: string;
-    country: string;
-  };
-};
-=======
 import { DemographicsDTO, GenderDTO } from "./demographicsDTO";
 
->>>>>>> 188fc2ed
 export type LinkDTO = {
   id?: string | null;
   entityId: string;
   potential: boolean;
   source: MedicalDataSource;
-<<<<<<< HEAD
-  patient: PatientLinkDTO;
-};
-export type PatientLinks = {
-=======
   patient: PatientOnLinkDTO;
 };
 
 export type PatientOnLinkDTO = { id: string } & DemographicsDTO;
 
 export type PatientLinksDTO = {
->>>>>>> 188fc2ed
   potentialLinks: LinkDTO[];
   currentLinks: LinkDTO[];
 };
@@ -54,11 +25,7 @@
 }: {
   cwPotentialPersons: Person[];
   cwCurrentPersons: Person[];
-<<<<<<< HEAD
-}): PatientLinks {
-=======
 }): PatientLinksDTO {
->>>>>>> 188fc2ed
   let potentialLinks: LinkDTO[] = [];
   const currentLinks: LinkDTO[] = [];
 
@@ -90,24 +57,7 @@
       entityId: personId,
       potential: true,
       source: MedicalDataSource.COMMONWELL,
-<<<<<<< HEAD
-      patient: {
-        id: personId,
-        firstName: personName && personName.given?.length ? personName.given[0] : "",
-        lastName: personName && personName.family?.length ? personName.family[0] : "",
-        dob: person.details?.birthDate ? person.details.birthDate : "",
-        genderAtBirth: displayGender(person),
-        address: {
-          addressLine1: address && address.line ? address.line[0] : "",
-          city: address && address.city ? address.city : "",
-          state: address && address.state ? address.state : "",
-          zip: address && address.zip ? address.zip : "",
-          country: address && address.country ? address.country : "",
-        },
-      },
-=======
       patient: personToPatient({ ...person, id: personId }),
->>>>>>> 188fc2ed
     };
     return personLink;
   }
