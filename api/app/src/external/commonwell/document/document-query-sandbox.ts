import { DocumentReference } from "@medplum/fhirtypes";
import { v4 as uuidv4 } from "uuid";
import { Facility } from "../../../models/medical/facility";
import { Organization } from "../../../models/medical/organization";
import { Patient } from "../../../models/medical/patient";
import { encodeExternalId } from "../../../shared/external";
import { getSandboxSeedData } from "../../../shared/sandbox/sandbox-seed-data";
import { Util } from "../../../shared/util";
import { convertCDAToFHIR } from "../../fhir-converter/converter";
import { upsertDocumentToFHIRServer } from "../../fhir/document/save-document-reference";

export async function sandboxGetDocRefsAndUpsert({
  patient,
}: {
  organization: Organization;
  patient: Patient;
  facility: Facility;
  override?: boolean;
}): Promise<DocumentReference[]> {
  const { log } = Util.out(`sandboxGetDocRefsAndUpsert - M patient ${patient.id}`);

  const patientData = getSandboxSeedData(patient.data.firstName);
  if (!patientData) return [];

  const entries = patientData.docRefs;
  log(`Got ${entries.length} doc refs`);

<<<<<<< HEAD
  for (const entry of entries) {
    let prevDocId;
    try {
      prevDocId = entry.docRef.id;
      entry.docRef.id = encodeExternalId(uuidv4());
=======
  for (const [index, entry] of entries.entries()) {
    let prevDocId;
    try {
      prevDocId = entry.docRef.id;
      // TODO find a better way to define a unique doc ID
      entry.docRef.id = encodeExternalId(patient.id + "_" + index);
>>>>>>> 7db85b07
      const fhirDocId = entry.docRef.id;

      await convertCDAToFHIR({
        patient,
        document: { id: fhirDocId, mimeType: entry.docRef.content?.[0]?.attachment?.contentType },
        s3FileName: entry.s3Info.key,
        s3BucketName: entry.s3Info.bucket,
      });

<<<<<<< HEAD
=======
      const contained = entry.docRef.contained ?? [];
      contained.push({
        resourceType: "Patient",
        id: patient.id,
      });
      entry.docRef.contained = contained;
>>>>>>> 7db85b07
      await upsertDocumentToFHIRServer(patient.cxId, entry.docRef);
    } catch (err) {
      log(
        `Error w/ file docId ${entry.docRef.id}, prevDocId ${prevDocId}: ${JSON.stringify(
          err,
          null,
          2
        )}`
      );
    }
  }

  return entries.map(d => d.docRef);
}<|MERGE_RESOLUTION|>--- conflicted
+++ resolved
@@ -1,5 +1,4 @@
 import { DocumentReference } from "@medplum/fhirtypes";
-import { v4 as uuidv4 } from "uuid";
 import { Facility } from "../../../models/medical/facility";
 import { Organization } from "../../../models/medical/organization";
 import { Patient } from "../../../models/medical/patient";
@@ -25,20 +24,12 @@
   const entries = patientData.docRefs;
   log(`Got ${entries.length} doc refs`);
 
-<<<<<<< HEAD
-  for (const entry of entries) {
-    let prevDocId;
-    try {
-      prevDocId = entry.docRef.id;
-      entry.docRef.id = encodeExternalId(uuidv4());
-=======
   for (const [index, entry] of entries.entries()) {
     let prevDocId;
     try {
       prevDocId = entry.docRef.id;
       // TODO find a better way to define a unique doc ID
       entry.docRef.id = encodeExternalId(patient.id + "_" + index);
->>>>>>> 7db85b07
       const fhirDocId = entry.docRef.id;
 
       await convertCDAToFHIR({
@@ -48,15 +39,12 @@
         s3BucketName: entry.s3Info.bucket,
       });
 
-<<<<<<< HEAD
-=======
       const contained = entry.docRef.contained ?? [];
       contained.push({
         resourceType: "Patient",
         id: patient.id,
       });
       entry.docRef.contained = contained;
->>>>>>> 7db85b07
       await upsertDocumentToFHIRServer(patient.cxId, entry.docRef);
     } catch (err) {
       log(
