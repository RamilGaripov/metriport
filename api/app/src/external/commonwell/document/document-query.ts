--- conflicted
+++ resolved
@@ -1,16 +1,7 @@
-<<<<<<< HEAD
 import { CommonwellError, DocumentQueryResponse, Document } from "@metriport/commonwell-sdk";
 import stream from "stream";
 import * as AWS from "aws-sdk";
 import { updateDocQueryStatus } from "../../../command/medical/document/document-query";
-=======
-import { CommonwellError, DocumentQueryResponse } from "@metriport/commonwell-sdk";
-import { MedicalDataSource } from "../..";
-import { createOrUpdate } from "../../../command/medical/document/create-or-update";
-import { updateDocQueryStatus } from "../../../command/medical/document/document-query";
-import { DocumentReference } from "../../../domain/medical/document-reference";
-import { DocumentReferenceModel } from "../../../models/medical/document-reference";
->>>>>>> 3d9c89af
 import { Patient } from "../../../models/medical/patient";
 import { Organization } from "../../../models/medical/organization";
 import { Facility } from "../../../models/medical/facility";
@@ -53,21 +44,7 @@
       documents: cwDocuments,
     });
 
-<<<<<<< HEAD
     return await sendToFHIR({ organization, patient, docs: docsS3Refs });
-=======
-    // Commonwell does not consistently return the same ID for a given document, so we don't
-    // update CW's entries, we replace them
-    await DocumentReferenceModel.destroy({
-      where: {
-        cxId: patient.cxId,
-        patientId: patient.id,
-        source: MedicalDataSource.COMMONWELL,
-      },
-    });
-
-    return await createOrUpdate(patient, documents);
->>>>>>> 3d9c89af
   } catch (err) {
     console.log(`Error: `, err);
     capture.error(err, {
@@ -124,28 +101,10 @@
     throw err;
   }
 
-<<<<<<< HEAD
   const documents: Document[] = docs.entry
     ? docs.entry.flatMap(d =>
         d.id && d.content && d.content.location
           ? { id: d.id, content: { location: d.content.location, ...d.content } }
-=======
-  const documents: DocumentWithLocation[] = docs.entry
-    ? docs.entry.flatMap(d =>
-        d.content?.masterIdentifier?.value && d.content?.location
-          ? {
-              id: d.content.masterIdentifier.value,
-              fileName: getFileName(patient, d),
-              description: d.content.description,
-              type: d.content.type,
-              status: d.content.status,
-              location: d.content.location,
-              indexed: d.content.indexed,
-              mimeType: d.content.mimeType,
-              size: d.content.size, // bytes
-              raw: d,
-            }
->>>>>>> 3d9c89af
           : []
       )
     : [];
