--- conflicted
+++ resolved
@@ -1,4 +1,5 @@
 import { CommonwellError, DocumentQueryResponse, Document } from "@metriport/commonwell-sdk";
+import { DocumentReference } from "@medplum/fhirtypes";
 import { PassThrough } from "stream";
 import * as AWS from "aws-sdk";
 import { updateDocQuery } from "../../../command/medical/document/document-query";
@@ -17,13 +18,9 @@
 import { Config } from "../../../shared/config";
 import { createS3FileName } from "../../../shared/external";
 import { getFileName } from "./shared";
-<<<<<<< HEAD
 import { getPatientOrFail } from "../../../command/medical/patient/get-patient";
-=======
-import { DocumentReference } from "@medplum/fhirtypes";
 import { toDTO } from "../../../routes/medical/dtos/documentDTO";
 import { processPatientRequest } from "../../../command/webhook/webhook";
->>>>>>> bbc73c0e
 
 const s3client = new AWS.S3();
 
@@ -46,25 +43,15 @@
 
     const cwDocuments = await internalGetDocuments({ patient, organization, facility });
 
-    await downloadDocsAndUpsertFHIR({
+    const FHIRDocRefs = await downloadDocsAndUpsertFHIR({
       patient,
       organization,
       facilityId,
       documents: cwDocuments,
     });
-<<<<<<< HEAD
-=======
-
-    const FHIRDocRefs: DocumentReference[] = [];
-    for (const doc of docsS3Refs) {
-      const FHIRDocRef = toFHIRDocRef(doc, organization, patient);
-      FHIRDocRefs.push(FHIRDocRef);
-      await upsertDocumentToFHIRServer(FHIRDocRef);
-    }
 
     // send webhook to cx async when docs are done processing
     processPatientRequest(organization.cxId, patient.id, toDTO(FHIRDocRefs));
->>>>>>> bbc73c0e
   } catch (err) {
     console.log(`Error: `, err);
     capture.error(err, {
@@ -168,7 +155,7 @@
   organization: Organization;
   facilityId: string;
   documents: Document[];
-}): Promise<void> {
+}): Promise<DocumentReference[]> {
   const uploadStream = (key: string) => {
     const pass = new PassThrough();
     const base64key = Buffer.from(key).toString("base64");
@@ -187,7 +174,7 @@
 
   let completedCount = 0;
 
-  await Promise.allSettled(
+  const s3Refs = await Promise.allSettled(
     documents.map(async doc => {
       try {
         if (doc.content?.masterIdentifier?.value && doc.content.location) {
@@ -214,6 +201,8 @@
 
           const FHIRDocRef = toFHIRDocRef(docWithFile, organization, patient);
           await upsertDocumentToFHIRServer(FHIRDocRef);
+
+          return FHIRDocRef;
         }
       } catch (error) {
         capture.error(error, {
@@ -244,4 +233,10 @@
       }
     })
   );
+
+  const docsNewLocation: DocumentReference[] = s3Refs.flatMap(ref =>
+    ref.status === "fulfilled" && ref.value ? ref.value : []
+  );
+
+  return docsNewLocation;
 }