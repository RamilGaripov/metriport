{
  "name": "app",
  "version": "1.0.0",
  "description": "",
  "main": "app.js",
  "scripts": {
    "dev": "ts-node-dev --transpile-only --respawn --inspect=0.0.0.0:9229 --files src/app.ts",
    "start": "ts-node dist/app.js",
    "start-docker-compose": "docker-compose -f docker-compose.dev.yml up --build",
    "build": "tsc -p .",
    "build:cloud": "tsc -p tsconfig.cloud.json",
    "typecheck": "tsc --noEmit",
    "lint": "npx eslint . --ext .ts",
    "lint-fix": "npm run lint --fix",
    "prettier-fix": "npx prettier '**/*.ts' --write",
    "test": "echo \"No test specified yet\"",
    "db-local": "DB_CREDS='{\"username\":\"admin\",\"password\":\"admin\",\"dbname\":\"db\",\"engine\":\"postgres\",\"host\":\"localhost\",\"port\":5432}' ts-node src/sequelize/cli",
    "db-local:up": "npm run db-local -- up"
  },
  "keywords": [],
  "author": "",
  "license": "ISC",
  "dependencies": {
<<<<<<< HEAD
    "@medplum/core": "^2.0.14",
    "@medplum/fhirtypes": "^2.0.14",
    "@metriport/api": "^3.0.2-alpha.3",
    "@metriport/commonwell-sdk": "^4.1.1-alpha.5",
=======
    "@metriport/api": "^3.1.0",
    "@metriport/commonwell-sdk": "^4.1.1",
>>>>>>> a1f59970
    "@sentry/node": "^7.45.0",
    "@sentry/tracing": "^7.45.0",
    "aws-sdk": "^2.1243.0",
    "axios": "^0.27.2",
    "base64url": "^3.0.1",
    "convert-units": "^2.3.4",
    "cors": "^2.8.5",
    "dayjs": "^1.11.6",
    "dotenv": "^16.0.3",
    "express": "^4.18.1",
    "express-http-proxy": "^1.6.3",
    "express-promise-router": "^4.1.1",
    "helmet": "^6.0.1",
    "http-status": "^1.5.2",
    "jsonwebtoken": "^8.5.1",
    "lodash": "^4.17.21",
    "mime-types": "^2.1.35",
    "nanoid": "^3.3.4",
    "oauth-signature": "^1.5.0",
    "pg": "^8.8.0",
    "pg-hstore": "^2.3.4",
    "posthog-node": "^2.6.0",
    "reflect-metadata": "^0.1.13",
    "sequelize": "^6.26.0",
    "simple-oauth2": "^5.0.0",
    "ts-essentials": "^9.3.0",
    "umzug": "^3.2.1",
    "uuid": "^8.3.2",
    "zod": "^3.20.2"
  },
  "devDependencies": {
    "@tsconfig/node18": "^1.0.1",
    "@types/convert-units": "^2.3.5",
    "@types/cors": "^2.8.12",
    "@types/express": "^4.17.14",
    "@types/express-http-proxy": "^1.6.3",
    "@types/jest": "^29.2.0",
    "@types/jsonwebtoken": "^8.5.9",
    "@types/lodash": "^4.14.191",
    "@types/mime-types": "^2.1.1",
    "@types/node": "^18.11.12",
    "@types/oauth-signature": "^1.5.0",
    "@types/sequelize": "^4.28.14",
    "@types/simple-oauth2": "^4.1.1",
    "@types/uuid": "^8.3.4",
    "@types/validator": "^13.7.10",
    "@typescript-eslint/eslint-plugin": "^5.48.2",
    "@typescript-eslint/parser": "^5.48.2",
    "eslint": "^8.32.0",
    "eslint-config-prettier": "^8.6.0",
    "prettier": "^2.8.3",
    "ts-node": "^10.9.1",
    "ts-node-dev": "^2.0.0",
    "typescript": "^4.9.4"
  }
}<|MERGE_RESOLUTION|>--- conflicted
+++ resolved
@@ -21,15 +21,10 @@
   "author": "",
   "license": "ISC",
   "dependencies": {
-<<<<<<< HEAD
     "@medplum/core": "^2.0.14",
     "@medplum/fhirtypes": "^2.0.14",
-    "@metriport/api": "^3.0.2-alpha.3",
-    "@metriport/commonwell-sdk": "^4.1.1-alpha.5",
-=======
     "@metriport/api": "^3.1.0",
     "@metriport/commonwell-sdk": "^4.1.1",
->>>>>>> a1f59970
     "@sentry/node": "^7.45.0",
     "@sentry/tracing": "^7.45.0",
     "aws-sdk": "^2.1243.0",
